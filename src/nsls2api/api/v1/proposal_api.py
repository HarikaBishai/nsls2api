--- conflicted
+++ resolved
@@ -26,7 +26,6 @@
     SlackChannel,
     SlackConversation,
 )
-<<<<<<< HEAD
 from nsls2api.services import (
     proposal_service,
     slack_service,
@@ -35,10 +34,6 @@
 )
 from nsls2api.services.slack_service import get_conversation_details
 
-=======
-from nsls2api.services import proposal_service, slack_service
-from nsls2api.services.slack_service import get_conversation_details
->>>>>>> 4a457fc7
 
 router = fastapi.APIRouter(dependencies=[Depends(get_current_user)])
 
