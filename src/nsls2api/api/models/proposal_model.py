import datetime
from typing import Optional

import pydantic

from nsls2api.models.proposals import Proposal, User
from nsls2api.api.models.beamline_model import AssetDirectoryGranularity


class UsernamesList(pydantic.BaseModel):
    usernames: list[str]
    proposal_id: Optional[str]
    count: int

    model_config = {
        "json_schema_extra": {"examples": [{"usernames": ["rdeckard", "rbatty"]}]}
    }


class CommissioningProposalsList(pydantic.BaseModel):
    count: int
    commissioning_proposals: list[str]


class CycleProposalList(pydantic.BaseModel):
    cycle: str
    count: int
    proposals: list[str]


class RecentProposal(pydantic.BaseModel):
    proposal_id: str
    title: str
    updated: datetime.datetime
    instruments: Optional[list[str]]


class RecentProposalsList(pydantic.BaseModel):
    count: int
    proposals: list[RecentProposal]


class ProposalSummary(pydantic.BaseModel):
    proposal_id: str
    title: str


class SingleProposal(pydantic.BaseModel):
    proposal: Proposal


class ProposalUserList(pydantic.BaseModel):
    proposal_id: str
    users: list[User]
    count: int


class ProposalUser(pydantic.BaseModel):
    proposal_id: str
    user: User


class ProposalDirectories(pydantic.BaseModel):
    path: str
    owner: str
    group: str | None = None
    beamline: str | None = None
    cycle: str | None = None
    users: list[dict[str, str]]
    groups: list[dict[str, str]]
    directory_most_granular_level: AssetDirectoryGranularity | None = None

    model_config = {
        "json_schema_extra": {
            "examples": [
                {
                    "path": "/nsls2/xf31id1/2021-2/pass-666666",
                    "owner": "xf31id1",
                    "group": "xf31id1",
                    "beamline": "TST",
                    "cycle": "1066-1",
                    "directory_most_granular_level": "month",
                    "users": [
                        {"name": "xf31id", "permissions": "rw"},
                        {"name": "service-account", "permissions": "rw"},
                    ],
                    "groups": [
                        {"name": "dataadmins", "permissions": "rw"},
                        {"name": "datareaders", "permissions": "r"},
                    ],
                }
            ]
        }
    }


# Not used - may remove
class ACL(pydantic.BaseModel):
    entity: str
    permissions: str


# Not used - may remove
class Directory(pydantic.BaseModel):
    path: str
    is_aboslute: bool
    owner: str
    group: str
    acls: list[ACL] | None = []


# Not used - may remove
class ProposalDirectorySkeleton(pydantic.BaseModel):
    asset_directories: list[Directory]


class ProposalDirectoriesList(pydantic.BaseModel):
    directory_count: int
    directories: list[ProposalDirectories]


class ProposalFullDetails(Proposal):
    directories: list[ProposalDirectories] | None = None


class ProposalFullDetailsList(pydantic.BaseModel):
    proposals: list[ProposalFullDetails]
    count: int
    page_size: int | None = None
    page: int | None = None


class ProposalDiagnostics(pydantic.BaseModel):
    proposal_id: str
    proposal_type: Optional[str]
    pi: Optional[User]
    users: Optional[list[User]]
    title: str
    data_session: Optional[str]
    beamlines: Optional[list[str]]
    cycles: Optional[list[str]]
<<<<<<< HEAD
    updated: datetime.datetime
=======
    safs: Optional[list[str]]
    updated: datetime.datetime
>>>>>>> 4d0bee6f
<|MERGE_RESOLUTION|>--- conflicted
+++ resolved
@@ -139,9 +139,5 @@
     data_session: Optional[str]
     beamlines: Optional[list[str]]
     cycles: Optional[list[str]]
-<<<<<<< HEAD
-    updated: datetime.datetime
-=======
     safs: Optional[list[str]]
-    updated: datetime.datetime
->>>>>>> 4d0bee6f
+    updated: datetime.datetime