from functools import lru_cache
from pathlib import Path

from pydantic import MongoDsn, HttpUrl
from pydantic_settings import BaseSettings, SettingsConfigDict


class Settings(BaseSettings):
    """
    Settings Class
    ==============

    This class represents the settings for the application. It inherits from the `BaseSettings` class provided by `pydantic_settings` library.

    Attributes:
    -----------
    pass_api_key (str): The API key used for authentication with the PASS API.
    pass_api_url (str): The URL of the PASS API. Defaults to "https://passservices.bnl.gov/passapi".
    active_directory_server (str): The server address for the Active Directory.
    active_directory_server_list (str): A list of Active Directory server addresses.
    n2sn_user_search (str): The search query for user information in N2SN.
    n2sn_group_search (str): The search query for group information in N2SN.
    bnlroot_ca_certs_file (str): The file path for the BNL root CA certificates.

    model_config (SettingsConfigDict): An instance of the `SettingsConfigDict` class, used for loading settings from an environment file (".env").

    Usage:
    ------
    settings = Settings()

    Example:
    --------
    settings = Settings()
    settings.pass_api_key = "123456"
    settings.active_directory_server = "ldap.example.com"
    settings.active_directory_server_list = "ldap1.example.com, ldap2.example.com"
    settings.n2sn_user_search = "user@example.com"
    settings.n2sn_group_search = "group@example.com"
    settings.bnlroot_ca_certs_file = "/path/to/ca_certs.pem"
    """

    pass_api_key: str
    pass_api_url: HttpUrl = "https://passservices.bnl.gov/passapi"
    active_directory_server: str
    active_directory_server_list: str
    n2sn_user_search: str
    n2sn_group_search: str
    bnlroot_ca_certs_file: str
    mongodb_dsn: MongoDsn
    # mongodb_dsn: MongoDsn = "mongodb://localhost:27017/nsls2core-test"

    use_socks_proxy: bool = False
    socks_proxy: str

    # Slack settings
<<<<<<< HEAD
    slack_bot_token: str | None = ""
    superadmin_slack_user_token: str | None = ""
    slack_signing_secret: str | None = ""
    nsls2_workspace_team_id: str | None = ""

    # Universal Proposal System
    universal_proposal_system_api_url: HttpUrl = "https://ups.servicenowservices.com/api"
    universal_proposal_system_api_user: str | None = ""
    universal_proposal_system_api_password : str | None = ""
=======
    slack_bot_token: str | None = None
    superadmin_slack_user_token: str | None = None
    slack_signing_secret: str | None = None
    nsls2_workspace_team_id: str | None = None
>>>>>>> 48ae864f

    model_config = SettingsConfigDict(
        env_file=str(Path(__file__).parent.parent / ".env"), extra='ignore',
    )


@lru_cache()
def get_settings() -> Settings:
    """
    Retrieve the settings dictionary.

    :returns: The dictionary of current settings.
    """
    return Settings()<|MERGE_RESOLUTION|>--- conflicted
+++ resolved
@@ -53,7 +53,6 @@
     socks_proxy: str
 
     # Slack settings
-<<<<<<< HEAD
     slack_bot_token: str | None = ""
     superadmin_slack_user_token: str | None = ""
     slack_signing_secret: str | None = ""
@@ -63,12 +62,7 @@
     universal_proposal_system_api_url: HttpUrl = "https://ups.servicenowservices.com/api"
     universal_proposal_system_api_user: str | None = ""
     universal_proposal_system_api_password : str | None = ""
-=======
-    slack_bot_token: str | None = None
-    superadmin_slack_user_token: str | None = None
-    slack_signing_secret: str | None = None
-    nsls2_workspace_team_id: str | None = None
->>>>>>> 48ae864f
+
 
     model_config = SettingsConfigDict(
         env_file=str(Path(__file__).parent.parent / ".env"), extra='ignore',
