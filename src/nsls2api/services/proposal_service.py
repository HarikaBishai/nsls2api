from pathlib import Path
from typing import Optional

from beanie.odm.operators.find.array import ElemMatch
from beanie.operators import And, In, Text, RegEx

from nsls2api.models.proposals import Proposal, User, ProposalIdView
<<<<<<< HEAD
from nsls2api.api.models.proposal_model import ProposalDiagnostics, ProposalSummary
=======
from nsls2api.api.models.proposal_model import ProposalFullDetails
>>>>>>> 39937c87
from nsls2api.services import beamline_service, pass_service


async def exists(proposal_id: int) -> bool:
    proposal = await Proposal.find_one(Proposal.proposal_id == str(proposal_id))
    return False if proposal is None else True


async def proposal_count() -> int:
    return await Proposal.count()


async def recently_updated(count=5, beamline: str | None = None):
    """
    Function to fetch recently updated proposals.

    :param beamline:
    :param count: Specifies the number of recently updated proposals to fetch. Defaults to 5.
    :type count: int

    :return: List of recently updated proposals.
    :rtype: list[Proposal]

    Args:
        beamline: Optional beamline to restrict list of proposals for.
    """
    if beamline:
        # Ensure we match the case in the database for the beamline name
        beamline = beamline.upper()
        # print(f"Searching for proposals within {beamline}...")
        query = In(Proposal.instruments, [beamline])
        updated = (
            await Proposal.find_many(query)
            .sort(-Proposal.last_updated)
            .limit(count)
            .to_list()
        )
    else:
        updated = (
            await Proposal.find_many()
            .sort(-Proposal.last_updated)
            .limit(count)
            .to_list()
        )
    return updated


async def fetch_proposals_for_cycle(cycle: str) -> list[str]:
    proposals = await Proposal.find(In(Proposal.cycles, [cycle])).to_list()
    result = [u.proposal_id for u in proposals if u.proposal_id is not None]
    return result


async def fetch_data_sessions_for_username(username: str) -> list[str]:
    proposals = await Proposal.find(
        ElemMatch(Proposal.users, {"username": username})
    ).to_list()
    data_sessions = [p.data_session for p in proposals if p.data_session is not None]
    return data_sessions


async def proposal_by_id(proposal_id: int) -> Optional[Proposal]:
    """
    Retrieve a single proposal by its ID.

    :param proposal_id: The ID of the proposal to retrieve.
    :return: The proposal if found, or None if not found.
    """

    if not proposal_id:
        return None

    proposal: Proposal = await Proposal.find_one(
        Proposal.proposal_id == str(proposal_id)
    )

    if proposal is None:
        raise LookupError(f"Could not find a proposal with an ID of {proposal_id}")

    return proposal


# Get a list of proposals that match the given criteria
async def fetch_proposals(
    proposal_id: list[str] | None = None,
    beamline: list[str] | None = None,
    cycle: list[str] | None = None,
    facility: list[str] | None = None,
    page_size: int = 10,
    page: int = 1,
    include_directories: bool = False,
) -> Optional[list[ProposalFullDetails]]:
    query = []

    if beamline:
        query.append(In(Proposal.instruments, beamline))

    if cycle:
        query.append(In(Proposal.cycles, cycle))

    if proposal_id:
        query.append(In(Proposal.proposal_id, proposal_id))

    if len(query) == 0:
        proposals = (
            await Proposal.find_many()
            .sort(-Proposal.last_updated)
            .limit(page_size)
            .skip(page_size * (page - 1))
            .to_list()
        )
    else:
        proposals = (
            await Proposal.find_many(And(*query))
            .sort(-Proposal.last_updated)
            .limit(page_size)
            .skip(page_size * (page - 1))
            .to_list()
        )

    # Add directories field to each proposal
    if include_directories:
        detailed_proposals = []
        for proposal in proposals:
            new_proposal = ProposalFullDetails(
                **proposal.model_dump(),
                directories=await directories(proposal.proposal_id),
            )
            detailed_proposals.append(new_proposal)
        return detailed_proposals
    else:
        return proposals


async def data_session_for_proposal(proposal_id: int) -> Optional[str]:
    proposal = await Proposal.find_one(Proposal.proposal_id == str(proposal_id))
    return proposal.data_session


async def beamlines_for_proposal(proposal_id: int) -> Optional[list[str]]:
    proposal = await proposal_by_id(proposal_id)
    return proposal.instruments


async def cycles_for_proposal(proposal_id: int) -> Optional[list[str]]:
    proposal = await proposal_by_id(proposal_id)
    return proposal.cycles


async def fetch_users_on_proposal(proposal_id: int) -> Optional[list[User]]:
    """
    Fetches the users associated with a given proposal.

    Args:
        proposal_id (int): The ID of the proposal.

    Returns:
        Optional[list[User]]: A list of User objects associated with the proposal, or None if the proposal is not found.
    """
    proposal = await proposal_by_id(proposal_id)
    return proposal.users


async def fetch_usernames_from_proposal(
    proposal_id: int,
) -> Optional[list[str]]:
    proposal = await proposal_by_id(proposal_id)

    if proposal is None:
        raise LookupError(f"Proposal {proposal_id} not found")

    usernames = [u.username for u in proposal.users if u.username is not None]
    return usernames


async def pi_from_proposal(proposal_id: int) -> Optional[list[User]]:
    proposal = await proposal_by_id(proposal_id)

    pi = [u for u in proposal.users if u.is_pi]

    if len(pi) == 0:
        raise LookupError(f"Proposal {proposal_id} does not contain any PIs.")
    elif len(pi) > 1:
        raise LookupError(f"Proposal {proposal_id} contains {len(pi)} different PIs.")
    else:
        return pi


# TODO: There seems to be a data integrity issue that not all commissioning proposals have a beamline listed.
async def commissioning_proposals(beamline: str | None = None):
    if beamline:
        # Ensure we match the case in the database for the beamline name
        beamline = beamline.upper()

        proposals = Proposal.find(In(Proposal.instruments, [beamline])).find(
            Proposal.pass_type_id == "300005"
        )
    else:
        proposals = Proposal.find(
            Proposal.pass_type_id == "300005", projection_model=ProposalIdView
        )

    commissioning_proposal_list = [
        p.proposal_id for p in await proposals.to_list() if p.proposal_id is not None
    ]

    return commissioning_proposal_list


async def has_valid_cycle(proposal: Proposal):
    # If we don't have any cycles listed and this is not a commissioning
    # proposal then the cycle information is invalid
    return not (
        (len(proposal.cycles) == 0)
        and (
            proposal.pass_type_id != 300005
            or proposal.type == "Beamline Commissioning (beamline staff only)"
        )
    )


async def is_commissioning(proposal: Proposal):
    return (
        proposal.pass_type_id == "300005"
        or proposal.type == "Beamline Commissioning (beamline staff only)"
    )


async def search_proposals(search_text: str) -> list[Proposal]:
    query = Text(search=search_text, case_sensitive=False)

    # Not sure we need to sort here - but hey why not!
    found_proposals = (
        await Proposal.find(query).sort([("score", {"$meta": "textScore"})]).to_list()
    )

    # Now do a special search just for the proposal id
    found_proposals += await Proposal.find(
        RegEx(Proposal.proposal_id, pattern=f"{search_text}")
    ).to_list()

    return found_proposals


# Return the directories and permissions that should be present for a given proposal
async def directories(proposal_id: int):
    proposal = await proposal_by_id(proposal_id)

    # if any of the following are null or zero length, then we don't have
    # enough information to create any directories
    error_msg = []

    if proposal.data_session is None:
        error_msg.append(
            f"Proposal {str(proposal.proposal_id)} does not contain a data_session."
        )

    if not await has_valid_cycle(proposal):
        error_msg.append(
            f"Proposal {str(proposal.proposal_id)} does not contain any cycle information."
        )

    if len(proposal.instruments) == 0:
        error_msg.append(
            f"Proposal {str(proposal.proposal_id)} does not contain any beamlines."
        )

    if len(error_msg) > 0:
        raise Exception(error_msg)

    directory_list = []

    for beamline in proposal.instruments:
        data_root = Path(await beamline_service.data_root_directory(beamline))
        # print(f"Data Root ({beamline}) = {data_root}")

        service_accounts = await beamline_service.service_accounts(beamline)
        # print(f"service_accounts: {service_accounts}")

        if await is_commissioning(proposal):
            cycles = ["commissioning"]
        else:
            cycles = proposal.cycles

        for cycle in cycles:
            beamline_tla = str(beamline).lower()

            users_acl: list[dict[str, str]] = []
            groups_acl: list[dict[str, str]] = []

            users_acl.append({"nsls2data": "rw"})
            users_acl.append({f"{service_accounts.workflow}": "rw"})
            users_acl.append({f"{service_accounts.ioc}": "rw"})
            groups_acl.append({str(proposal.data_session): "rw"})

            # Add LSDC beamline users for the appropriate beamlines (i.e. if the account is defined)
            if service_accounts.lsdc:
                users_acl.append({f"{service_accounts.lsdc}": "rw"})

            groups_acl.append({"n2sn-right-dataadmin": "rw"})
            groups_acl.append({f"n2sn-right-dataadmin-{beamline_tla}": "rw"})

            directory = {
                "path": str(
                    data_root / "proposals" / str(cycle) / proposal.data_session
                ),
                "beamline": beamline.upper(),
                "cycle": str(cycle),
                "owner": "nsls2data",
                "group": proposal.data_session,
                "users": users_acl,
                "groups": groups_acl,
            }
            directory_list.append(directory)

    return directory_list


<<<<<<< HEAD
async def diagnostic_details_by_id(proposal_id: str) -> Optional[ProposalDiagnostics]:

    proposal = await proposal_by_id(proposal_id)

    if proposal is None:
        raise LookupError(f"Proposal {proposal_id} not found")
    
    proposal_diagnostics = ProposalDiagnostics(
        proposal_id=proposal.proposal_id,
        title=proposal.title,
        updated=proposal.last_updated,
    )
    
    return proposal_diagnostics


=======
#


# TODO: This function is not yet complete
>>>>>>> 39937c87
def create_or_update_proposal(proposal_id):
    # Does the proposal already exist in our system
    proposal_exists = exists(proposal_id)

    # Let's see what PASS has for this proposal.
    if proposal_exists:
        pass_proposal = pass_service.get_proposal(proposal_id)

    proposal = Proposal(proposal_id=pass_proposal)

    return proposal<|MERGE_RESOLUTION|>--- conflicted
+++ resolved
@@ -5,11 +5,7 @@
 from beanie.operators import And, In, Text, RegEx
 
 from nsls2api.models.proposals import Proposal, User, ProposalIdView
-<<<<<<< HEAD
-from nsls2api.api.models.proposal_model import ProposalDiagnostics, ProposalSummary
-=======
-from nsls2api.api.models.proposal_model import ProposalFullDetails
->>>>>>> 39937c87
+from nsls2api.api.models.proposal_model import ProposalDiagnostics, ProposalSummary, ProposalFullDetails
 from nsls2api.services import beamline_service, pass_service
 
 
@@ -328,7 +324,6 @@
     return directory_list
 
 
-<<<<<<< HEAD
 async def diagnostic_details_by_id(proposal_id: str) -> Optional[ProposalDiagnostics]:
 
     proposal = await proposal_by_id(proposal_id)
@@ -345,12 +340,7 @@
     return proposal_diagnostics
 
 
-=======
-#
-
-
 # TODO: This function is not yet complete
->>>>>>> 39937c87
 def create_or_update_proposal(proposal_id):
     # Does the proposal already exist in our system
     proposal_exists = exists(proposal_id)
