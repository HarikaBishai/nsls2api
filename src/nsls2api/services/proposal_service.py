import datetime
from pathlib import Path
from faker import Faker
from faker.providers import person, python, date_time
import random
from typing import Optional

from beanie.odm.operators.find.array import ElemMatch
from beanie.operators import And, In, RegEx, Text

from nsls2api.api.models.facility_model import FacilityName
from nsls2api.api.models.proposal_model import (
    ProposalDiagnostics,
    ProposalFullDetails,
)
from nsls2api.infrastructure.logging import logger
from nsls2api.models.cycles import Cycle
from nsls2api.models.proposal_types import ProposalType
from nsls2api.models.proposals import Proposal, ProposalIdView, User
from nsls2api.services import (
    bnlpeople_service,
    beamline_service,
    facility_service,
)


async def exists(proposal_id: str) -> bool:
    proposal = await Proposal.find_one(Proposal.proposal_id == str(proposal_id))
    return False if proposal is None else True


async def proposal_count() -> int:
    return await Proposal.count()


async def recently_updated(count=5, beamline: str | None = None):
    """
    Function to fetch recently updated proposals.

    :param beamline:
    :param count: Specifies the number of recently updated proposals to fetch. Defaults to 5.
    :type count: int

    :return: List of recently updated proposals.
    :rtype: list[Proposal]

    Args:
        beamline: Optional beamline to restrict list of proposals for.
    """
    if beamline:
        # Ensure we match the case in the database for the beamline name
        beamline = beamline.upper()
        # print(f"Searching for proposals within {beamline}...")
        query = In(Proposal.instruments, [beamline])
        updated = (
            await Proposal.find_many(query)
            .sort(-Proposal.last_updated)
            .limit(count)
            .to_list()
        )
    else:
        updated = (
            await Proposal.find_many()
            .sort(-Proposal.last_updated)
            .limit(count)
            .to_list()
        )
    return updated


# async def fetch_proposals_for_cycle(cycle: str) -> list[str]:
#     proposals = await Proposal.find(In(Proposal.cycles, [cycle])).to_list()
#     result = [u.proposal_id for u in proposals if u.proposal_id is not None]
#     return result


async def fetch_proposals_for_cycle(cycle_name: str) -> list[str]:
    cycle = await Cycle.find_one(Cycle.name == cycle_name)
    if cycle is None:
<<<<<<< HEAD
        raise LookupError(f"Cycle {cycle} not found")

    return cycle.proposals or []
=======
        raise LookupError(f"Cycle {cycle} not found in local database.")
    return cycle.proposals
>>>>>>> 76315e64


async def fetch_data_sessions_for_username(username: str) -> list[str]:
    proposals = await Proposal.find(
        ElemMatch(Proposal.users, {"username": username})
    ).to_list()
    data_sessions = [p.data_session for p in proposals if p.data_session is not None]
    return data_sessions


def generate_data_session_for_proposal(proposal_id: str) -> str:
    return f"pass-{str(proposal_id)}"


def slack_channel_name_for_proposal(proposal_id: str) -> str:
    # TODO: Actually make this configurable and more sensible
    return f"test-sic-{str(proposal_id)}"


async def proposal_by_id(proposal_id: str) -> Optional[Proposal]:
    """
    Retrieve a single proposal by its ID.

    :param proposal_id: The ID of the proposal to retrieve.
    :return: The proposal if found, or None if not found.
    """

    if not proposal_id:
        return None

    proposal: Proposal = await Proposal.find_one(
        Proposal.proposal_id == str(proposal_id)
    )

    if proposal is None:
        raise LookupError(f"Could not find a proposal with an ID of {proposal_id}")

    return proposal


# Get a list of proposals that match the search criteria
async def search_proposals(search_text: str) -> Optional[list[Proposal]]:
    query = Text(search=search_text, case_sensitive=False)

    if len(search_text) < 3:
        return []

    logger.debug(f"Searching for '{search_text}'")

    # Not sure we need to sort here - but hey why not!
    found_proposals = (
        await Proposal.find(query).sort([("score", {"$meta": "textScore"})]).to_list()
    )

    logger.info(
        f"Found {len(found_proposals)} proposals by search for the text '{search_text}'"
    )

    # Now do a special search just for the proposal id
    found_proposals += await Proposal.find(
        RegEx(Proposal.proposal_id, pattern=f"{search_text}")
    ).to_list()

    logger.info(
        f"Found {len(found_proposals)} proposals  after searching for '{search_text}' in just the proposal_id field"
    )

    return found_proposals


# Get a list of proposals that match the given criteria
async def fetch_proposals(
    proposal_id: list[str] | None = None,
    beamline: list[str] | None = None,
    cycle: list[str] | None = None,
    facility: list[str] | None = None,
    page_size: int = 10,
    page: int = 1,
    include_directories: bool = False,
) -> Optional[list[ProposalFullDetails]]:
    query = []

    if beamline:
        query.append(In(Proposal.instruments, beamline))

    if cycle:
        query.append(In(Proposal.cycles, cycle))

    if proposal_id:
        query.append(In(Proposal.proposal_id, proposal_id))

    if len(query) == 0:
        proposals = (
            await Proposal.find_many()
            .sort(-Proposal.last_updated)
            .limit(page_size)
            .skip(page_size * (page - 1))
            .to_list()
        )
    else:
        proposals = (
            await Proposal.find_many(And(*query))
            .sort(-Proposal.last_updated)
            .limit(page_size)
            .skip(page_size * (page - 1))
            .to_list()
        )

    # Add directories field to each proposal
    if include_directories:
        detailed_proposals = []
        for proposal in proposals:
            new_proposal = ProposalFullDetails(
                **proposal.model_dump(),
                directories=await directories(proposal.proposal_id),
            )
            detailed_proposals.append(new_proposal)
        return detailed_proposals
    else:
        return proposals


async def proposal_type_description_from_pass_type_id(
    pass_type_id: int,
) -> Optional[str]:
    proposal_type = await ProposalType.find_one(
        ProposalType.pass_id == str(pass_type_id)
    )
    if proposal_type is None:
        error_message = f"PASS Proposal type {pass_type_id} not found.  Check that the proposal types have been synchronized."
        logger.error(error_message)
        raise LookupError(error_message)
    else:
        return proposal_type.description


async def data_session_for_proposal(proposal_id: str) -> Optional[str]:
    proposal = await Proposal.find_one(Proposal.proposal_id == str(proposal_id))
    return proposal.data_session


async def beamlines_for_proposal(proposal_id: str) -> Optional[list[str]]:
    proposal = await proposal_by_id(proposal_id)
    return proposal.instruments


async def cycles_for_proposal(proposal_id: str) -> Optional[list[str]]:
    proposal = await proposal_by_id(proposal_id)
    return proposal.cycles


async def fetch_users_on_proposal(proposal_id: str) -> Optional[list[User]]:
    """
    Fetches the users associated with a given proposal.

    Args:
        proposal_id (int): The ID of the proposal.

    Returns:
        Optional[list[User]]: A list of User objects associated with the proposal, or None if the proposal is not found.
    """
    proposal = await proposal_by_id(proposal_id)
    return proposal.users


async def fetch_usernames_from_proposal(
    proposal_id: str,
) -> Optional[list[str]]:
    proposal = await proposal_by_id(proposal_id)

    if proposal is None:
        raise LookupError(f"Proposal {proposal_id} not found")

    usernames = [u.username for u in proposal.users if u.username is not None]
    return usernames


async def safs_from_proposal(proposal_id: str) -> Optional[list[str]]:
    proposal = await proposal_by_id(proposal_id)

    safs = [s.saf_id for s in proposal.safs if s.saf_id is not None]

    # data_sessions = [p.data_session for p in proposals if p.data_session is not None]

    return safs


async def pi_from_proposal(proposal_id: str) -> Optional[list[User]]:
    proposal = await proposal_by_id(proposal_id)

    pi = [u for u in proposal.users if u.is_pi]

    if len(pi) == 0:
        raise LookupError(f"Proposal {proposal_id} does not contain any PIs.")
    elif len(pi) > 1:
        raise LookupError(f"Proposal {proposal_id} contains {len(pi)} different PIs.")
    else:
        return pi


# TODO: There seems to be a data integrity issue that not all commissioning proposals have a beamline listed.
async def commissioning_proposals(beamline: str | None = None):
    if beamline:
        # Ensure we match the case in the database for the beamline name
        beamline = beamline.upper()

        proposals = Proposal.find(In(Proposal.instruments, [beamline])).find(
            Proposal.pass_type_id == "300005"
        )
    else:
        proposals = Proposal.find(
            Proposal.pass_type_id == "300005", projection_model=ProposalIdView
        )

    commissioning_proposal_list = [
        p.proposal_id for p in await proposals.to_list() if p.proposal_id is not None
    ]

    return commissioning_proposal_list


async def has_valid_cycle(proposal: Proposal):
    # If we don't have any cycles listed and this is not a commissioning
    # proposal then the cycle information is invalid
    return not (
        (len(proposal.cycles) == 0)
        and (
            proposal.pass_type_id != 300005
            or proposal.type == "Beamline Commissioning (beamline staff only)"
        )
    )


async def is_commissioning(proposal: Proposal):
    return (
        proposal.pass_type_id == "300005"
        or proposal.type == "Beamline Commissioning (beamline staff only)"
    )


# Return the directories and permissions that should be present for a given proposal
async def directories(proposal_id: str):
    proposal = await proposal_by_id(proposal_id)

    # if any of the following are null or zero length, then we don't have
    # enough information to create any directories
    error_msg = []

    if proposal.data_session is None:
        error_text = (
            f"Proposal {str(proposal.proposal_id)} does not contain a data_session."
        )
        logger.error(error_text)
        error_msg.append(error_text)

    if not await has_valid_cycle(proposal) and not await is_commissioning(proposal):
        error_text = f"Proposal {str(proposal.proposal_id)} does not contain any cycle information."
        logger.error(error_text)
        error_msg.append(error_text)

    if len(proposal.instruments) == 0:
        error_text = (
            f"Proposal {str(proposal.proposal_id)} does not contain any beamlines."
        )
        logger.error(error_text)
        error_msg.append(error_text)

    if len(error_msg) > 0:
        raise Exception(error_msg)

    directory_list = []

    for beamline in proposal.instruments:
        data_root = Path(await beamline_service.data_root_directory(beamline))
        # print(f"Data Root ({beamline}) = {data_root}")

        service_accounts = await beamline_service.service_accounts(beamline)
        # print(f"service_accounts: {service_accounts}")

        if await is_commissioning(proposal):
            cycles = ["commissioning"]
        else:
            cycles = proposal.cycles

        for cycle in cycles:
            beamline_tla = str(beamline).lower()

            users_acl: list[dict[str, str]] = []
            groups_acl: list[dict[str, str]] = []

            users_acl.append({"nsls2data": "rw"})
            users_acl.append({f"{service_accounts.workflow}": "rw"})
            users_acl.append({f"{service_accounts.ioc}": "rw"})

            # If beamline uses SynchWeb then add access for synchweb user
            if beamline_service.uses_synchweb(beamline_tla):
                users_acl.append({"synchweb": "r"})

            groups_acl.append({str(proposal.data_session): "rw"})

            # Add LSDC beamline users for the appropriate beamlines (i.e. if the account is defined)
            if service_accounts.lsdc:
                users_acl.append({f"{service_accounts.lsdc}": "rw"})

            groups_acl.append({"n2sn-right-dataadmin": "rw"})
            groups_acl.append(
                {f"{await beamline_service.data_admin_group(beamline_tla)}": "rw"}
            )

            directory = {
                "path": str(
                    data_root / "proposals" / str(cycle) / proposal.data_session
                ),
                "beamline": beamline.upper(),
                "cycle": str(cycle),
                "owner": "nsls2data",
                "group": proposal.data_session,
                "users": users_acl,
                "groups": groups_acl,
            }
            directory_list.append(directory)

    return directory_list


async def diagnostic_details_by_id(proposal_id: str) -> Optional[ProposalDiagnostics]:
    proposal = await proposal_by_id(proposal_id)

    if proposal is None:
        raise LookupError(f"Proposal {proposal_id} not found")

    pi = await pi_from_proposal(proposal.proposal_id)

    proposal_diagnostics = ProposalDiagnostics(
        proposal_id=proposal.proposal_id,
        title=proposal.title,
        proposal_type=proposal.type,
        pi=pi[0],
        users=proposal.users,
        data_session=proposal.data_session,
        beamlines=proposal.instruments,
        cycles=proposal.cycles,
        safs=await safs_from_proposal(proposal.proposal_id),
        updated=proposal.last_updated,
    )

    return proposal_diagnostics


async def generate_fake_proposal_id() -> int:
    proposal_id_already_exists = True

    while proposal_id_already_exists:
        fake_proposal_id = random.randint(900000, 999999)
        proposal_id_already_exists = await exists(str(fake_proposal_id))

    return fake_proposal_id


async def generate_fake_test_proposal(
    facility_name: FacilityName = FacilityName.nsls2, add_specific_user=None
) -> Optional[Proposal]:
    """
    Generates a fake test proposal.

    Args:
        facility_name (FacilityName, optional): The name of the facility. Defaults to using the NSLS-II facility.
        add_specific_user (Optional[str], optional): If specified, the username of a specific user to add to the proposal, propagated by the BNL AD. Defaults to None.
    Returns:
        Optional[Proposal]: The generated fake test proposal, or None if an error occurred.
    """
    MAX_USERS_PER_PROPOSAL: int = 9

    number_of_users = random.randint(1, MAX_USERS_PER_PROPOSAL)
    pi_number = random.randint(0, number_of_users - 1)
    user_list = []

    fake = Faker()
    fake.add_provider(person)
    fake.add_provider(python)
    fake.add_provider(date_time)

    # Fake Users
    for i in range(number_of_users):
        if i == pi_number:
            is_pi = True
        else:
            is_pi = False

        if fake.pybool(truth_probability=80) or is_pi:
            user_bnl_id = fake.pystr_format(string_format="??##?").upper()
            # Now only a subset of people with BNL IDs will actually have usernames
            if fake.pybool(truth_probability=80) or is_pi:
                username = fake.user_name()
            else:
                username = None
        else:
            user_bnl_id = None
            username = None

        user = User(
            first_name=fake.first_name(),
            last_name=fake.last_name(),
            email=fake.email(),
            bnl_id=user_bnl_id,
            username=username,
            is_pi=False if isinstance(add_specific_user, str) else is_pi,
        )
        user_list.append(user)

    # Real User(s)
    # If there is a real user, make them the only PI using the above `is_pi` logic.
    if isinstance(add_specific_user, str):
        try:
            person = await bnlpeople_service.get_person_by_username(add_specific_user)
            if person:
                user = User(
                    first_name=person.FirstName,
                    last_name=person.LastName,
                    email=person.BNLEmail,
                    bnl_id=person.EmployeeNumber,
                    username=add_specific_user,
                    is_pi=True,
                )
                user_list.append(user)
        except LookupError:
            logger.error(f"Could not find user {add_specific_user} in BNLPeople.")
            return None

    fake_proposal_id = await generate_fake_proposal_id()
    fake_title = fake.sentence()

    fake_cycle = await facility_service.current_operating_cycle(facility_name)
    if fake_cycle is None:
        # If there is no current operating cycle, then just make one up
        fake_cycle = f"{fake.year()}-{fake.pyint(min_value=1, max_value=3)}"

<<<<<<< HEAD
    data_session = generate_data_session_for_proposal(proposal_id)

=======
>>>>>>> 76315e64
    proposal = Proposal(
        proposal_id=str(fake_proposal_id),
        title=fake_title,
        type="Fake Test Proposal",
        users=user_list,
        pass_type_id="666666",
        data_session=generate_data_session_for_proposal(str(fake_proposal_id)),
        instruments=["TST"],
        cycles=[fake_cycle],
        last_updated=datetime.datetime.now(),
    )

    await Proposal.insert_one(proposal)

<<<<<<< HEAD
async def worker_synchronize_proposal_from_pass(proposal_id: int) -> None:
    start_time = datetime.datetime.now()

    await synchronize_proposal_from_pass(proposal_id)

    time_taken = datetime.datetime.now() - start_time
    logger.info(
        f"Proposal {proposal_id} synchronized in {time_taken.total_seconds():,.0f} seconds"
    )


async def worker_synchronize_proposals_for_cycle_from_pass(cycle: str) -> None:
    start_time = datetime.datetime.now()

    proposals = await fetch_proposals_for_cycle(cycle)
    logger.info(f"Synchronizing {len(proposals)} proposals for {cycle} cycle.")

    for proposal_id in proposals:
        logger.info(f"Synchronizing proposal {proposal_id}.")
        await synchronize_proposal_from_pass(proposal_id)

    time_taken = datetime.datetime.now() - start_time
    logger.info(
        f"Proposals for the {cycle} cycle synchronized in {time_taken.total_seconds():,.0f} seconds"
    )


async def update_proposals_with_cycle_information_from_pass(cycle: Cycle) -> None:
    """
    Update all proposals with the given cycle information.

    :param cycle: The cycle information to update the proposals with.
    :type cycle: Cycle
    """

    allocations = await pass_service.get_proposals_allocated_by_cycle(cycle.name)

    for allocation in allocations:
        # Add the proposal to the Cycle object

        # logger.info(f"Going to add proposal {proposal_id} to cycle {cycle.name}")

        await cycle.update(AddToSet({Cycle.proposals: str(allocation.Proposal_ID)}))
        cycle.last_updated = datetime.datetime.now()
        await cycle.save()

        try:
            proposal = await proposal_by_id(allocation.Proposal_ID)
            await proposal.update(AddToSet({Proposal.cycles: cycle.name}))
            proposal.last_updated = datetime.datetime.now()
            await proposal.save()
        except LookupError as error:
            logger.warning(error)


async def worker_update_cycle_information(
    facility: FacilityName = FacilityName.nsls2,
    cycle: Optional[str] = None,
    sync_source: JobSyncSource = JobSyncSource.PASS,
) -> None:
    start_time = datetime.datetime.now()

    # TODO: Add test that cycle and facility combination is valid

    if cycle:
        # If we've specified a cycle then only sync that one
        cycles = await Cycle.find(
            Cycle.name == str(cycle), Cycle.facility == facility
        ).to_list()
    else:
        cycles = await Cycle.find(Cycle.facility == facility).to_list()

    for individual_cycle in cycles:
        if sync_source == JobSyncSource.PASS:
            logger.info(
                f"Updating proposals with information for cycle {individual_cycle.name} (from PASS)"
            )
            await update_proposals_with_cycle_information_from_pass(individual_cycle)

    time_taken = datetime.datetime.now() - start_time
    logger.info(
        f"Proposal/Cycle information (for {facility}) populated in {time_taken.total_seconds():,.2f} seconds"
    )
=======
    return proposal
>>>>>>> 76315e64
<|MERGE_RESOLUTION|>--- conflicted
+++ resolved
@@ -77,14 +77,10 @@
 async def fetch_proposals_for_cycle(cycle_name: str) -> list[str]:
     cycle = await Cycle.find_one(Cycle.name == cycle_name)
     if cycle is None:
-<<<<<<< HEAD
-        raise LookupError(f"Cycle {cycle} not found")
+        raise LookupError(f"Cycle {cycle} not found in local database.")
 
     return cycle.proposals or []
-=======
-        raise LookupError(f"Cycle {cycle} not found in local database.")
-    return cycle.proposals
->>>>>>> 76315e64
+
 
 
 async def fetch_data_sessions_for_username(username: str) -> list[str]:
@@ -522,11 +518,6 @@
         # If there is no current operating cycle, then just make one up
         fake_cycle = f"{fake.year()}-{fake.pyint(min_value=1, max_value=3)}"
 
-<<<<<<< HEAD
-    data_session = generate_data_session_for_proposal(proposal_id)
-
-=======
->>>>>>> 76315e64
     proposal = Proposal(
         proposal_id=str(fake_proposal_id),
         title=fake_title,
@@ -541,90 +532,4 @@
 
     await Proposal.insert_one(proposal)
 
-<<<<<<< HEAD
-async def worker_synchronize_proposal_from_pass(proposal_id: int) -> None:
-    start_time = datetime.datetime.now()
-
-    await synchronize_proposal_from_pass(proposal_id)
-
-    time_taken = datetime.datetime.now() - start_time
-    logger.info(
-        f"Proposal {proposal_id} synchronized in {time_taken.total_seconds():,.0f} seconds"
-    )
-
-
-async def worker_synchronize_proposals_for_cycle_from_pass(cycle: str) -> None:
-    start_time = datetime.datetime.now()
-
-    proposals = await fetch_proposals_for_cycle(cycle)
-    logger.info(f"Synchronizing {len(proposals)} proposals for {cycle} cycle.")
-
-    for proposal_id in proposals:
-        logger.info(f"Synchronizing proposal {proposal_id}.")
-        await synchronize_proposal_from_pass(proposal_id)
-
-    time_taken = datetime.datetime.now() - start_time
-    logger.info(
-        f"Proposals for the {cycle} cycle synchronized in {time_taken.total_seconds():,.0f} seconds"
-    )
-
-
-async def update_proposals_with_cycle_information_from_pass(cycle: Cycle) -> None:
-    """
-    Update all proposals with the given cycle information.
-
-    :param cycle: The cycle information to update the proposals with.
-    :type cycle: Cycle
-    """
-
-    allocations = await pass_service.get_proposals_allocated_by_cycle(cycle.name)
-
-    for allocation in allocations:
-        # Add the proposal to the Cycle object
-
-        # logger.info(f"Going to add proposal {proposal_id} to cycle {cycle.name}")
-
-        await cycle.update(AddToSet({Cycle.proposals: str(allocation.Proposal_ID)}))
-        cycle.last_updated = datetime.datetime.now()
-        await cycle.save()
-
-        try:
-            proposal = await proposal_by_id(allocation.Proposal_ID)
-            await proposal.update(AddToSet({Proposal.cycles: cycle.name}))
-            proposal.last_updated = datetime.datetime.now()
-            await proposal.save()
-        except LookupError as error:
-            logger.warning(error)
-
-
-async def worker_update_cycle_information(
-    facility: FacilityName = FacilityName.nsls2,
-    cycle: Optional[str] = None,
-    sync_source: JobSyncSource = JobSyncSource.PASS,
-) -> None:
-    start_time = datetime.datetime.now()
-
-    # TODO: Add test that cycle and facility combination is valid
-
-    if cycle:
-        # If we've specified a cycle then only sync that one
-        cycles = await Cycle.find(
-            Cycle.name == str(cycle), Cycle.facility == facility
-        ).to_list()
-    else:
-        cycles = await Cycle.find(Cycle.facility == facility).to_list()
-
-    for individual_cycle in cycles:
-        if sync_source == JobSyncSource.PASS:
-            logger.info(
-                f"Updating proposals with information for cycle {individual_cycle.name} (from PASS)"
-            )
-            await update_proposals_with_cycle_information_from_pass(individual_cycle)
-
-    time_taken = datetime.datetime.now() - start_time
-    logger.info(
-        f"Proposal/Cycle information (for {facility}) populated in {time_taken.total_seconds():,.2f} seconds"
-    )
-=======
-    return proposal
->>>>>>> 76315e64
+    return proposal