from pathlib import Path
from typing import Optional

from beanie.odm.operators.find.comparison import In

from nsls2api.models.beamlines import (
    Beamline,
    Detector,
    DetectorView,
    ServicesOnly,
    ServiceAccounts,
    ServiceAccountsView,
    WorkflowServiceAccountView,
    IOCServiceAccountView,
    EpicsServicesServiceAccountView,
    BlueskyServiceAccountView,
    OperatorServiceAccountView,
    DataRootDirectoryView,
    LsdcServiceAccountView,
)


async def beamline_count() -> int:
    """
    Returns the number of beamlines in the database.

    :return: An integer representing the number of beamlines in the database.
    """
    return await Beamline.count()


async def beamline_by_name(name: str) -> Optional[Beamline]:
    """
    Find and return a beamline by its name.

    :param name: The name of the beamline to search for.
    :return: The found beamline, if any. Otherwise, returns None.
    """
    # TODO: check that the input name looks sensible
    beamline = await Beamline.find_one(Beamline.name == name.upper())
    return beamline


async def all_services(name: str) -> Optional[ServicesOnly]:
    beamline_services = await Beamline.find_one(Beamline.name == name.upper()).project(
        ServicesOnly
    )
    return beamline_services.services


async def detectors(name: str) -> Optional[list[Detector]]:
    detectors = await Beamline.find_one(Beamline.name == name.upper()).project(
        DetectorView
    )

    if detectors is None:
        return None

    return detectors.detectors


async def service_accounts(name: str) -> Optional[ServiceAccounts]:
    accounts = await Beamline.find_one(Beamline.name == name.upper()).project(
        ServiceAccountsView
    )

    if accounts is None:
        return None

    return accounts.service_accounts


async def data_root_directory(name: str) -> str:
    default_root = Path("/nsls2/data")

    data_root = await Beamline.find_one(Beamline.name == name.upper()).project(
        DataRootDirectoryView
    )

    # print(f"data_root: {data_root} ")

    if data_root.data_root is None:
        data_root_prefix = default_root / name.lower()
    else:
        data_root_prefix = default_root / data_root.data_root
    return data_root_prefix


# TODO: Not sure if I really need any of the following methods, or just use the generic `service_accounts()` above.


async def workflow_username(name: str) -> str:
    workflow_account = await Beamline.find_one(Beamline.name == name.upper()).project(
        WorkflowServiceAccountView
    )
    if workflow_account is None:
        # Let's make an educated guess
        return f"workflow-{name.lower()}"
    return workflow_account.username


async def ioc_username(name: str) -> str:
    ioc_account = await Beamline.find_one(Beamline.name == name.upper()).project(
        IOCServiceAccountView
    )
    if ioc_account is None:
        # Let's make an educated guess
        return f"softioc-{name.lower()}"

    return ioc_account.username


async def bluesky_username(name: str) -> str:
    bluesky_account = await Beamline.find_one(Beamline.name == name.upper()).project(
        BlueskyServiceAccountView
    )
    if bluesky_account is None:
        # Let's make an educated guess
        return f"bluesky-{name.lower()}"

    return bluesky_account.username


async def operator_username(name: str) -> str:
    operator_account = await Beamline.find_one(Beamline.name == name.upper()).project(
        OperatorServiceAccountView
    )

    if operator_account is None:
        raise LookupError(
            f"Could not find a the operattor account for the {name} beamline."
        )

    return operator_account.username


async def epics_services_username(name: str) -> str:
    epics_services_account = await Beamline.find_one(
        Beamline.name == name.upper()
    ).project(EpicsServicesServiceAccountView)

    if epics_services_account is None:
        # Let's make an educated guess
        return f"epics-services-{name.lower()}"

    return epics_services_account.username


async def lsdc_username(name: str) -> Optional[str]:
    lsdc_account = await Beamline.find_one(Beamline.name == name.upper()).project(
        LsdcServiceAccountView
    )

    if lsdc_account is None:
        return None

    return lsdc_account.username


async def data_roles_by_user(username: str) -> Optional[list[str]]:
    beamlines = await Beamline.find(In(Beamline.data_admins, [username])).to_list()
    beamline_names = [b.name.lower() for b in beamlines if b.name is not None]
    return beamline_names


async def proposal_directory_skeleton(name: str):
    detector_list = await detectors(name.upper())

    directory_list = []

    # TODO: Make this parameter configurable (i.e. have field in beamline document model for this value)
    asset_directory_name = "assets"

    users_acl: list[dict[str, str]] = []
    groups_acl: list[dict[str, str]] = []

    service_accounts = await service_accounts(name)

    users_acl.append({f"{service_accounts.ioc}": "rw"})
    users_acl.append({"softioc": "rw"})
<<<<<<< HEAD
    users_acl.append({f"bluesky-{name.lower()}": "rw"})
    users_acl.append({f"workflow-{name.lower()}": "r"})
=======
    users_acl.append({f"{service_accounts.bluesky}": "rw"})
    users_acl.append({f"{service_accounts.workflow}": "r"})
>>>>>>> d288001e
    users_acl.append({"nsls2data": "r"})

    groups_acl.append({f"n2sn-dataadmin-{name.lower()}": "r"})
    groups_acl.append({"n2sn-dataadmin": "r"})

    # Add the asset directory so this has the same permissions as the detector directories
    # and not just inherit from the parent (i.e. proposal) directory.
    asset_directory = {
        "path": f"{asset_directory_name}",
        "is_absolute": False,
        "owner": "nsls2data",
        "users": users_acl,
        "groups": groups_acl,
        "beamline": name.upper(),
    }
    directory_list.append(asset_directory)

    # Add the detector subdirectories
    if detector_list:
        for detector in detector_list:
            directory = {
                "path": f"{asset_directory_name}/{detector.directory_name}",
                "is_absolute": False,
                "owner": "nsls2data",
                "users": users_acl,
                "groups": groups_acl,
                "beamline": name.upper(),
            }
            directory_list.append(directory)

    # Add a default directory for non-named detectors
    default_directory = {
        "path": f"{asset_directory_name}/default",
        "is_absolute": False,
        "owner": "nsls2data",
        "users": users_acl,
        "groups": groups_acl,
        "beamline": name.upper(),
    }
    directory_list.append(default_directory)

    return directory_list<|MERGE_RESOLUTION|>--- conflicted
+++ resolved
@@ -178,13 +178,8 @@
 
     users_acl.append({f"{service_accounts.ioc}": "rw"})
     users_acl.append({"softioc": "rw"})
-<<<<<<< HEAD
-    users_acl.append({f"bluesky-{name.lower()}": "rw"})
-    users_acl.append({f"workflow-{name.lower()}": "r"})
-=======
     users_acl.append({f"{service_accounts.bluesky}": "rw"})
     users_acl.append({f"{service_accounts.workflow}": "r"})
->>>>>>> d288001e
     users_acl.append({"nsls2data": "r"})
 
     groups_acl.append({f"n2sn-dataadmin-{name.lower()}": "r"})
